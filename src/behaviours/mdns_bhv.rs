--- conflicted
+++ resolved
@@ -3,32 +3,23 @@
 mod socket;
 mod timer;
 
-<<<<<<< HEAD
 pub use self::config::Config;
 use self::iface::InterfaceState;
-use self::timer::Timer;
-use futures::channel::mpsc;
-use futures::{Stream, StreamExt};
-use if_watch::tokio::IfWatcher;
+use futures::Stream;
 use if_watch::IfEvent;
 use libp2p::core::{Endpoint, Multiaddr};
+use libp2p::identity::PeerId;
 use libp2p::swarm::behaviour::FromSwarm;
 use libp2p::swarm::{
-  dummy, ConnectionDenied, ConnectionId, ListenAddresses, NetworkBehaviour, THandler,
-  THandlerInEvent, THandlerOutEvent, ToSwarm,
-=======
-use libp2p::{
-  mdns,
-  swarm::{NetworkBehaviour, PollParameters, ToSwarm},
-  Multiaddr, PeerId,
->>>>>>> 58816f74
+  dummy, ConnectionDenied, ConnectionId, ListenAddresses, NetworkBehaviour, PollParameters,
+  THandler, THandlerInEvent, THandlerOutEvent, ToSwarm,
 };
-use libp2p::PeerId;
 use smallvec::SmallVec;
 use std::collections::hash_map::{Entry, HashMap};
-use std::sync::{Arc, RwLock};
 use std::{cmp, io, net::IpAddr, pin::Pin, task::Context, task::Poll, time::Instant};
-use tokio::task::JoinHandle;
+
+use self::timer::Timer;
+use if_watch::tokio::IfWatcher;
 
 /// A `NetworkBehaviour` for mDNS. Automatically discovers peers on the local network and adds
 /// them to the topology.
@@ -40,11 +31,8 @@
   /// Iface watcher.
   if_watch: IfWatcher,
 
-  /// Handles to tasks running the mDNS queries.
-  if_tasks: HashMap<IpAddr, JoinHandle<()>>,
-
-  query_response_receiver: mpsc::Receiver<(PeerId, Multiaddr, Instant)>,
-  query_response_sender: mpsc::Sender<(PeerId, Multiaddr, Instant)>,
+  /// Mdns interface states.
+  iface_states: HashMap<IpAddr, InterfaceState>,
 
   /// List of nodes that we have discovered, the address, and when their TTL expires.
   ///
@@ -57,33 +45,22 @@
   /// `None` if `discovered_nodes` is empty.
   closest_expiration: Option<Timer>,
 
-  /// The current set of listen addresses.
-  ///
-  /// This is shared across all interface tasks using an [`RwLock`].
-  /// The [`Behaviour`] updates this upon new [`FromSwarm`] events where as [`InterfaceState`]s read from it to answer inbound mDNS queries.
-  listen_addresses: Arc<RwLock<ListenAddresses>>,
+  listen_addresses: ListenAddresses,
 
   local_peer_id: PeerId,
-
-  event_queue: Vec<Event>,
 }
 
 impl Behaviour {
   /// Builds a new `Mdns` behaviour.
   pub fn new(config: Config, local_peer_id: PeerId) -> io::Result<Self> {
-    let (tx, rx) = mpsc::channel(8); // Chosen arbitrarily.
-
     Ok(Self {
       config,
       if_watch: IfWatcher::new()?,
-      if_tasks: Default::default(),
-      query_response_receiver: rx,
-      query_response_sender: tx,
+      iface_states: Default::default(),
       discovered_nodes: Default::default(),
       closest_expiration: Default::default(),
       listen_addresses: Default::default(),
       local_peer_id,
-      event_queue: Default::default(),
     })
   }
 
@@ -130,7 +107,6 @@
     )
   }
 
-<<<<<<< HEAD
   fn handle_established_outbound_connection(
     &mut self,
     _: ConnectionId,
@@ -139,10 +115,6 @@
     _: Endpoint,
   ) -> Result<THandler<Self>, ConnectionDenied> {
     Ok(dummy::ConnectionHandler)
-=======
-  fn on_swarm_event(&mut self, event: libp2p::swarm::FromSwarm<Self::ConnectionHandler>) {
-    self.mdns.on_swarm_event(event)
->>>>>>> 58816f74
   }
 
   fn on_connection_handler_event(
@@ -154,16 +126,36 @@
     void::unreachable(ev)
   }
 
-  fn on_swarm_event(&mut self, event: FromSwarm) {
-    self
-      .listen_addresses
-      .write()
-      .unwrap_or_else(|e| e.into_inner())
-      .on_swarm_event(&event);
-  }
-
-<<<<<<< HEAD
-  fn poll(&mut self, cx: &mut Context<'_>) -> Poll<ToSwarm<Self::ToSwarm, THandlerInEvent<Self>>> {
+  fn on_swarm_event(&mut self, event: FromSwarm<Self::ConnectionHandler>) {
+    self.listen_addresses.on_swarm_event(&event);
+
+    match event {
+      FromSwarm::NewListener(_) => {
+        log::trace!("waking interface state because listening address changed");
+        for iface in self.iface_states.values_mut() {
+          iface.fire_timer();
+        }
+      }
+      FromSwarm::ConnectionClosed(_)
+      | FromSwarm::ConnectionEstablished(_)
+      | FromSwarm::DialFailure(_)
+      | FromSwarm::AddressChange(_)
+      | FromSwarm::ListenFailure(_)
+      | FromSwarm::NewListenAddr(_)
+      | FromSwarm::ExpiredListenAddr(_)
+      | FromSwarm::ListenerError(_)
+      | FromSwarm::ListenerClosed(_)
+      | FromSwarm::NewExternalAddrCandidate(_)
+      | FromSwarm::ExternalAddrExpired(_)
+      | FromSwarm::ExternalAddrConfirmed(_) => {}
+    }
+  }
+
+  fn poll(
+    &mut self,
+    cx: &mut Context<'_>,
+    _: &mut impl PollParameters,
+  ) -> Poll<ToSwarm<Self::ToSwarm, THandlerInEvent<Self>>> {
     // Poll ifwatch.
     while let Poll::Ready(Some(event)) = Pin::new(&mut self.if_watch).poll_next(cx) {
       match event {
@@ -175,85 +167,45 @@
           if addr.is_ipv4() && self.config.ipv6 || addr.is_ipv6() && !self.config.ipv6 {
             continue;
           }
-          if let Entry::Vacant(e) = self.if_tasks.entry(addr) {
-            match InterfaceState::new(
-              addr,
-              self.config.clone(),
-              self.local_peer_id,
-              self.listen_addresses.clone(),
-              self.query_response_sender.clone(),
-            ) {
+          if let Entry::Vacant(e) = self.iface_states.entry(addr) {
+            match InterfaceState::new(addr, self.config.clone(), self.local_peer_id) {
               Ok(iface_state) => {
-                e.insert(tokio::spawn(iface_state));
+                e.insert(iface_state);
               }
-              Err(err) => error!("failed to create `InterfaceState`: {}", err),
+              Err(err) => log::error!("failed to create `InterfaceState`: {}", err),
             }
           }
-=======
-  fn poll(
-    &mut self,
-    cx: &mut std::task::Context<'_>,
-    params: &mut impl PollParameters,
-  ) -> std::task::Poll<ToSwarm<Self::ToSwarm, libp2p::swarm::THandlerInEvent<Self>>> {
-    while let Poll::Ready(ready) = NetworkBehaviour::poll(&mut self.mdns, cx, params) {
-      match ready {
-        ToSwarm::GenerateEvent(event) => self.handle_event(event),
-        ToSwarm::Dial { opts } => {
-          return Poll::Ready(ToSwarm::Dial { opts });
-        }
-        ToSwarm::NotifyHandler {
-          peer_id,
-          handler,
-          event,
-        } => {
-          return Poll::Ready(ToSwarm::NotifyHandler {
-            peer_id,
-            handler,
-            event,
-          });
-        }
-        ToSwarm::CloseConnection {
-          peer_id,
-          connection,
-        } => {
-          return Poll::Ready(ToSwarm::CloseConnection {
-            peer_id,
-            connection,
-          });
->>>>>>> 58816f74
         }
         Ok(IfEvent::Down(inet)) => {
-          if let Some(handle) = self.if_tasks.remove(&inet.addr()) {
-            info!("dropping instance {}", inet.addr());
-
-            handle.abort();
-          }
-        }
-        Err(err) => error!("if watch returned an error: {}", err),
+          if self.iface_states.contains_key(&inet.addr()) {
+            log::info!("dropping instance {}", inet.addr());
+            self.iface_states.remove(&inet.addr());
+          }
+        }
+        Err(err) => log::error!("if watch returned an error: {}", err),
       }
     }
     // Emit discovered event.
     let mut discovered = Vec::new();
-
-    while let Poll::Ready(Some((peer, addr, expiration))) =
-      self.query_response_receiver.poll_next_unpin(cx)
-    {
-      if let Some((_, _, cur_expires)) = self
-        .discovered_nodes
-        .iter_mut()
-        .find(|(p, a, _)| *p == peer && *a == addr)
+    for iface_state in self.iface_states.values_mut() {
+      while let Poll::Ready((peer, addr, expiration)) = iface_state.poll(cx, &self.listen_addresses)
       {
-        *cur_expires = cmp::max(*cur_expires, expiration);
-      } else {
-        info!("discovered: {} {}", peer, addr);
-        self.discovered_nodes.push((peer, addr.clone(), expiration));
-        discovered.push((peer, addr));
-      }
-    }
-
+        if let Some((_, _, cur_expires)) = self
+          .discovered_nodes
+          .iter_mut()
+          .find(|(p, a, _)| *p == peer && *a == addr)
+        {
+          *cur_expires = cmp::max(*cur_expires, expiration);
+        } else {
+          log::info!("discovered: {} {}", peer, addr);
+          self.discovered_nodes.push((peer, addr.clone(), expiration));
+          discovered.push((peer, addr));
+        }
+      }
+    }
     if !discovered.is_empty() {
       let event = Event::Discovered(discovered);
-      self.event_queue.push(event);
+      return Poll::Ready(ToSwarm::GenerateEvent(event));
     }
     // Emit expired event.
     let now = Instant::now();
@@ -261,7 +213,7 @@
     let mut expired = Vec::new();
     self.discovered_nodes.retain(|(peer, addr, expiration)| {
       if *expiration <= now {
-        info!("expired: {} {}", peer, addr);
+        log::info!("expired: {} {}", peer, addr);
         expired.push((*peer, addr.clone()));
         return false;
       }
@@ -270,16 +222,13 @@
     });
     if !expired.is_empty() {
       let event = Event::Expired(expired);
-      self.event_queue.push(event);
+      return Poll::Ready(ToSwarm::GenerateEvent(event));
     }
     if let Some(closest_expiration) = closest_expiration {
       let mut timer = Timer::at(closest_expiration);
       let _ = Pin::new(&mut timer).poll_next(cx);
 
       self.closest_expiration = Some(timer);
-    }
-    if !self.event_queue.is_empty() {
-      return Poll::Ready(ToSwarm::GenerateEvent(self.event_queue.remove(0)));
     }
     Poll::Pending
   }
