--- conflicted
+++ resolved
@@ -620,16 +620,8 @@
       let peer_id = key.public().to_peer_id();
 
       let mdns = Toggle::from(if config.enable_mdns() {
-<<<<<<< HEAD
         let mdns_cfg = mdns_bhv::Config::default().service_name(config.mdns_service_name());
         let mdns = mdns_bhv::Behaviour::new(mdns_cfg, peer_id)?;
-=======
-        let mut cfg = mdns::Config::default();
-        cfg.query_interval = Duration::from_secs(10);
-        let mdns = mdns::tokio::Behaviour::new(mdns::Config::default(), peer_id)
-          .map_err(|e| Error::IoError(e))?;
-        let mdns = mdns_bhv::Behaviour::new(mdns);
->>>>>>> 58816f74
         Some(mdns)
       } else {
         None
